--- conflicted
+++ resolved
@@ -1,11 +1,7 @@
 #!/usr/bin/env python
 # -*- coding: utf-8 -*-
 #
-<<<<<<< HEAD
-# Copyright (c) 2010-2015 Emmanuel Blot <emmanuel.blot@free.fr>
-=======
 # Copyright (c) 2010-2016 Emmanuel Blot <emmanuel.blot@free.fr>
->>>>>>> 0d94125b
 # Copyright (c) 2010-2016 Neotion
 #
 # This library is free software; you can redistribute it and/or
@@ -45,11 +41,7 @@
     author='Emmanuel Blot',
     author_email='emmanuel.blot@free.fr',
     license='LGPL v2',
-<<<<<<< HEAD
-    keywords='driver ftdi usb serial spi rs232',
-=======
     keywords='driver ftdi usb serial spi rs232 gpio bit-bang',
->>>>>>> 0d94125b
     url='http://github.com/eblot/pyftdi',
     download_url='https://github.com/eblot/pyftdi/archive/v%s.tar.gz' %
                  VERSION,
